{
    "name": "learnosity/learnosity-qti",
    "type": "library",
    "description": "Learnosity QTI Conversion Library",
    "keywords": [
        "learnosity",
        "qti",
        "tei"
    ],
    "license" : [
        "GPL-2.0"
    ],
    "autoload": {
        "psr-4": {
            "LearnosityQti\\": "src/"
        }
    },
    "autoload-dev": {
        "psr-4": {
            "LearnosityQti\\Tests\\": "tests/"
        }
    },
    "require": {
        "php": ">=5.5",
        "symfony/config": "v2.6.8",
        "symfony/finder": "v2.7.0",
        "symfony/yaml": "v2.6.8",
        "twig/twig": "1.18.2",
        "twig/extensions": "1.2.0",
        "symfony/dependency-injection": "v2.6.8",
        "jms/aop-bundle": "1.0.1",
        "jms/di-extra-bundle": "1.5.0",
<<<<<<< HEAD
        "qtism/qtism": "3.2.3"
=======
        "qtism/qtism": "4.2.0"
>>>>>>> 758d08f5
    },
    "require-dev": {
        "phpunit/phpunit": "4.8.4"
    }
}<|MERGE_RESOLUTION|>--- conflicted
+++ resolved
@@ -30,11 +30,7 @@
         "symfony/dependency-injection": "v2.6.8",
         "jms/aop-bundle": "1.0.1",
         "jms/di-extra-bundle": "1.5.0",
-<<<<<<< HEAD
-        "qtism/qtism": "3.2.3"
-=======
         "qtism/qtism": "4.2.0"
->>>>>>> 758d08f5
     },
     "require-dev": {
         "phpunit/phpunit": "4.8.4"
