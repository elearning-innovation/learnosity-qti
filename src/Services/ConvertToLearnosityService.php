<?php

namespace LearnosityQti\Services;

use LearnosityQti\AppContainer;
use LearnosityQti\Converter;
use LearnosityQti\Domain\JobDataTrait;
use LearnosityQti\Services\ItemLayoutService;
use LearnosityQti\Exceptions\MappingException;
use LearnosityQti\Utils\AssetsFixer;
use LearnosityQti\Utils\AssumptionHandler;
use LearnosityQti\Utils\CheckValidQti;
use LearnosityQti\Utils\ResponseProcessingHandler;
use LearnosityQti\Utils\General\FileSystemHelper;
use LearnosityQti\Utils\General\StringHelper;
use Symfony\Component\Console\Output\OutputInterface;
use Symfony\Component\Finder\Finder;
use Symfony\Component\Finder\SplFileInfo;
use qtism\data\AssessmentItem;
use qtism\data\content\ItemBody;
use qtism\data\storage\xml\XmlDocument;

class ConvertToLearnosityService
{
    use JobDataTrait;

    const RESOURCE_TYPE_ITEM = 'imsqti_item_xmlv2p1';
    const INFO_OUTPUT_PREFIX = '';
    const CONVERT_LOG_FILENAME = 'convert:to:learnosity.log';

    protected $inputPath;
    protected $outputPath;
    protected $output;
    protected $organisationId;

    /* Runtime options */
    protected $dryRun                     = false;
    protected $shouldAppendLogs           = false;
    protected $shouldGuessItemScoringType = true;
    protected $shouldUseManifest          = true;

    /* Job-specific configurations */
    // Overrides identifiers to be the same as the filename
    public $useFileNameAsIdentifier       = false;
    // Uses the identifier found in learning object metadata if available
    public $useMetadataIdentifier         = true;
    // Resource identifiers sometimes (but not always) match the assessmentItem identifier, so this can be useful
    public $useResourceIdentifier         = false;

    private $assetsFixer;

    public function __construct($inputPath, $outputPath, OutputInterface $output, $organisationId)
    {
        $this->inputPath      = $inputPath;
        $this->outputPath     = $outputPath;
        $this->output         = $output;
        $this->organisationId = $organisationId;
        $this->finalPath      = 'final';
        $this->logPath        = 'log';
        $this->rawPath        = 'raw';
    }

    public function process()
    {
        $errors = $this->validate();
        $result = [
            'status' => null,
            'message' => []
        ];

        if (!empty($errors)) {
            $result['status'] = false;
            $result['message'] = $errors;
            return $result;
        }

        // Setup output (or -o) subdirectories
        FileSystemHelper::createDirIfNotExists($this->outputPath . '/' . $this->finalPath);
        FileSystemHelper::createDirIfNotExists($this->outputPath . '/' . $this->logPath);
        FileSystemHelper::createDirIfNotExists($this->outputPath . '/' . $this->rawPath);

        $this->assetsFixer = new AssetsFixer($this->organisationId);

        $result = $this->parseContentPackage();

        // Convert the item format (columns etc)
        $ItemLayout = new ItemLayoutService();
        $ItemLayout->execute($this->outputPath . '/' . $this->rawPath . '/', $this->outputPath . '/' . $this->finalPath, $this->output);

        $this->tearDown();

        return $result;
    }

    /**
     * Performs a conversion on each directory (one level deep)
     * inside the given source directory.
     */
    private function parseContentPackage()
    {
        $manifestFolders = $this->parseInputFolders();
        
        $finalManifest = $this->getJobManifestTemplate();
        
        foreach ($manifestFolders as $dir) {
            $tempDirectoryParts = explode('/', dirname($dir));
            $dirName = $tempDirectoryParts[count($tempDirectoryParts)-1];
            
            $results = $this->convertQtiContentPackagesInDirectory(dirname($dir), $dirName);
            // if (!isset($results['qtiitems'])) {
            //     continue;
            // }

            $this->updateJobManifest($finalManifest, $results);
            $this->persistResultsFile($results, realpath($this->outputPath) . '/' . $this->rawPath . '/' . $dirName);
        }

        $this->flushJobManifest($finalManifest);
    }

    // Traverse the -i option and find all paths with an imsmanifest.xml
    private function parseInputFolders()
    {
        $folders = [];

        // Look for the manifest in the current path
        $finder = new Finder();
        $finder->files()->in($this->inputPath)->name('imsmanifest.xml');
        foreach ($finder as $manifest) {
            $folders[] = $manifest->getRealPath();
        }

        return $folders;
    }

    /**
     * Performs a conversion on QTI content packages found in the given root source directory.
     *
     * @param  string $sourceDirectory
     * @param  string $relativeSourceDirectoryPath
     *
     * @return array - the results of the conversion
     */
    private function convertQtiContentPackagesInDirectory($sourceDirectory, $relativeSourceDirectoryPath)
    {
        $results = [
            'qtiitems' => [],
        ];

        $manifestFinder = new Finder();
        $manifestFinderPath = $manifestFinder->files()->in($sourceDirectory)->name('imsmanifest.xml');
        $totalItemCount = 0;
        foreach ($manifestFinderPath as $manifestFile) {
            /** @var SplFileInfo $manifestFile */
            $currentDir   = realpath($manifestFile->getPath());
            $fullFilePath = realpath($manifestFile->getPathname());
            $relativeDir  = rtrim($relativeSourceDirectoryPath.'/'.$manifestFile->getRelativePath(), '/');
            $relativePath = rtrim($relativeSourceDirectoryPath.'/'.$manifestFile->getRelativePathname(), '/');

            $this->output->writeln("<info>" . static::INFO_OUTPUT_PREFIX . "Processing manifest file: {$relativePath} </info>");

            // build the DOMDocument object
            $manifestDoc = new \DOMDocument();
            
            $manifestDoc->load($fullFilePath);

            $itemResources = $this->getItemResourcesByHrefFromDocument($manifestDoc);

            $itemCount = 0;
            foreach ($itemResources as $resource) {
                $itemCount++;
                $totalItemCount++;
                $resourceHref    = $resource['href'];
                $relatedResource = $resource['resource'];
                $assessmentItemContents = file_get_contents($currentDir . '/' . $resourceHref);
                $itemReference   = $this->getItemReferenceFromResource(
                    $relatedResource,
                    $this->useMetadataIdentifier,
                    $this->useResourceIdentifier,
                    $this->useFileNameAsIdentifier
                );
                
                $itemTagsArray = $this->getTaxonPathEntryForItemTags($relatedResource);
                $metadata = [];
                $itemPointValue = $this->getPointValueFromResource($relatedResource);
                if (isset($itemPointValue)) {
                    $metadata['point_value'] = $itemPointValue;
                }
<<<<<<< HEAD
                
                $this->output->writeln("<comment>Converting assessment item {$itemReference}: $relativeDir/$resourceHref</comment>");
                $convertedContent = $this->convertAssessmentItemInFile($assessmentItemContents, $itemReference, $metadata, $currentDir, $resourceHref, $itemTagsArray);
                
=======

                if (isset($itemReference)) {
                    $this->output->writeln("<comment>Converting assessment item {$itemReference}: $relativeDir/$resourceHref</comment>");
                } else {
                    $this->output->writeln("<comment>Converting assessment item {$itemCount}: $relativeDir/$resourceHref</comment>");
                }
                $convertedContent = $this->convertAssessmentItemInFile($assessmentItemContents, $itemReference, $metadata, $currentDir, $resourceHref);
>>>>>>> 3c4fa706
                if (!empty($convertedContent)) {
                    $results['qtiitems'][basename($relativeDir).'/'.$resourceHref] = $convertedContent;
                }
            }
        }
        return $results;
    }

    /**
     * Retrieves any <assessmentItem> resource elements found in a given
     * XML document.
     *
     * @param  DOMDocument $manifestDoc - the document to search
     *
     * @return array
     */
    private function getItemResourcesByHrefFromDocument(\DOMDocument $manifestDoc)
    {
        $itemResources = [];
        $resources = $manifestDoc->getElementsByTagName('resource');
        
        while (($resource = $resources->item(0)) != null) {
            $resourceHref = $resource->getAttribute('href');
            $resourceType = $resource->getAttribute('type');
             
            if ($resourceType === static::RESOURCE_TYPE_ITEM) {
                $itemResources[] = [
                    'href' => $resourceHref,
                    'resource' => $resource
                ];
            }

            // Remove the processed resource from the list for :toast:y performance reasons
            // see http://stackoverflow.com/a/13931470 regarding linear read performance
            $resource->parentNode->removeChild($resource);
        }

        return $itemResources;
    }

    /**
     * Gets the general identifier for this resource from its Learning Object Metadata
     * component, if it exists.
     *
     * @param  DOMNode $resource
     *
     * @return string|null - the identifier
     */
    private function getIdentifierFromResourceMetadata(\DOMNode $resource)
    {
        $identifier = null;
        
        $xpath = $this->getXPathForQtiDocument($resource->ownerDocument);

        $lomIdentifier = null;
        $searchResult = $xpath->query('.//qti:metadata/lom:lom/lom:general/lom:identifier', $resource);
        if ($searchResult->length > 0) {
            // Assume (as per the LOM/QTI specs) that there is only one case identifier
            $lomIdentifier = $searchResult->item(0);
        }

        // Extract a valid identifier string if exists
        if (isset($lomIdentifier)) {
            $entries = $xpath->query('./lom:entry/text()', $lomIdentifier);
            if ($entries->length > 0) {
                $identifier = $entries->item(0)->nodeValue;
            }
        }

        return $identifier;
    }

    /**
     * Checks whether a general identifier exists in the Learning Object Metadata
     * for this resource.
     *
     * @param  DOMNode $resource
     *
     * @return boolean
     */
    private function metadataIdentifierExists(\DOMNode $resource)
    {
        $xpath = new \DOMXPath($resource->ownerDocument);
        $xpath->registerNamespace('lom', 'http://ltsc.ieee.org/xsd/LOM');
        $xpath->registerNamespace('qti', 'http://www.imsglobal.org/xsd/imscp_v1p1');
        $searchResult = $xpath->query('.//qti:metadata/lom:lom/lom:general/lom:identifier', $resource);
        return $searchResult->length > 0;
    }
    
    /**
     * Checks whether a taxonPath exists in the Learning Object Metadata
     * for this resource.
     *
     * @param  DOMNode $resource
     *
     * @return array
     */
    private function getTaxonPathEntryForItemTags(\DOMNode $resource)
    {
        $xpath = new \DOMXPath($resource->ownerDocument);
        $xpath->registerNamespace('lom', 'http://ltsc.ieee.org/xsd/LOM');
        $xpath->registerNamespace('qti', 'http://www.imsglobal.org/xsd/imscp_v1p1');

        $searchResult = $xpath->query('.//lom:taxonPath', $resource);
        $itemTagsArray = array();
        foreach($searchResult as $search){
            $tagName = $xpath->query('.//lom:source/lom:string', $search)->item(0)->textContent."\n";
            $tagValues = $xpath->query('.//lom:taxon/lom:entry/lom:string', $search)->item(0)->textContent."\n";
            if(!empty(trim($tagValues))){
                $tagValuesArray = explode(',', rtrim($tagValues));
                $itemTagsArray[rtrim($tagName)] = $tagValuesArray;
            }
        }
        return $itemTagsArray;
    }

    /**
     * Converts a single <assessmentItem> file.
     *
     * @param  SplFileInfo $file
     * @param  string      $itemReference - Optional
     *
     * @return array - the results of the conversion
     */
    private function convertAssessmentItemInFile($contents, $itemReference = null, array $metadata = [], $currentDir, $resourceHref, $itemTagsArray = [])
    {
        $results = null;

        try {
            $xmlString = $contents;
            // Check that we're on an <assessmentItem>
            if (!CheckValidQti::isAssessmentItem($xmlString)) {
                $this->output->writeln("<info>" . static::INFO_OUTPUT_PREFIX . "Not an <assessmentItem>, moving on...</info>");
                return $results;
            }

            $resourcePath = $currentDir . '/' . $resourceHref;
            $results      = $this->convertAssessmentItem($xmlString, $itemReference, $resourcePath, $metadata, $itemTagsArray);
        } catch (\Exception $e) {
            $targetFilename = $resourceHref;
            $message        = $e->getMessage();
            $results        = [ 'exception' => $targetFilename . '-' . $message ];
            if (!StringHelper::contains($message, 'This is intro or outro')) {
                $this->output->writeln('  <error>EXCEPTION with item ' . str_replace($currentDir, '', $resourceHref) . ' : ' . $message . '</error>');
            }
        }

        return $results;
    }

    /**
     * Converts a single <assessmentItem> XML string.
     *
     * @param  string $xmlString
     * @param  string $itemReference - Optional
     * @param  string $resourcePath  - Optional
     *
     * @return array - the results of the conversion
     *
     * @throws \Exception - if the conversion fails
     */
    private function convertAssessmentItem($xmlString, $itemReference = null, $resourcePath = null, array $metadata = [], array $itemTagsArray = [])
    {
        AssumptionHandler::flush();

        $xmlString = CheckValidQti::preProcessing($xmlString);

        $result     = Converter::convertQtiItemToLearnosity($xmlString, null, null, $resourcePath, $itemReference, $metadata);
        $item       = $result['item'];
        $questions  = $result['questions'];
        $features   = $result['features'];
        $manifest   = $result['messages'];
        $rubricItem = !empty($result['rubric']) ? $result['rubric'] : null;

        $questions = !empty($questions) ? $this->assetsFixer->fix($questions) : $questions;
        $features = !empty($features) ? $this->assetsFixer->fix($features) : $features;

        // Return those results!
        list($item, $questions) = CheckValidQti::postProcessing($item, $questions, []);

        if ($this->shouldGuessItemScoringType) {
            list($assumedItemScoringType, $scoringTypeManifest) = $this->getItemScoringTypeFromResponseProcessing($xmlString);
            if (isset($assumedItemScoringType)) {
                $item['metadata']['scoring_type'] = $assumedItemScoringType;
            }
            $manifest = array_merge($manifest, $scoringTypeManifest);
        }
        $item['tags'] = $itemTagsArray;
        return [
            'item'        => $item,
            'questions'   => $questions,
            'features'    => $features,
            'manifest'    => $manifest,
            'rubric'      => $rubricItem,
            'assumptions' => AssumptionHandler::flush()
        ];
    }

    /**
     * Gets an item reference (if available) from a given resource.
     *
     * What to use as the item reference depends on the flags passed.
     * The order used for selecting an item reference, in ascending order
     * of priority, is as follows:
     *
     * - no item reference selected (if none found, or all options disabled)
     * - metadata identifier
     * - resource identifier attribute (if enabled)
     * - file name (if enabled)
     *
     * As such, if {$useFileNameAsIdentifier} is enabled, it takes precedence
     * over any other flags set before it.
     *
     * @param  DOMNode $resource
     * @param  boolean $useMetadataIdentifier   - Optional. true by default; set false to disable
     * @param  boolean $useResourceIdentifier   - Optional
     * @param  boolean $useFileNameAsIdentifier - Optional
     *
     * @return string|null
     */
    private function getItemReferenceFromResource(
        \DOMNode $resource,
        $useMetadataIdentifier = true,
        $useResourceIdentifier = false,
        $useFileNameAsIdentifier = false
    ) {
        $itemReference = null;

        if ($useMetadataIdentifier && $this->metadataIdentifierExists($resource)) {
            $itemReference = $this->getIdentifierFromResourceMetadata($resource);
        }

        if ($useResourceIdentifier) {
            $itemReference = $resource->getAttribute('identifier');
        }

        if ($useFileNameAsIdentifier) {
            // This flag should override anything else that is set above
            $resourceHref  = $resource->getAttribute('href');
            $itemReference = $this->getIdentifierFromResourceHref($resourceHref);
        }
        return $itemReference;
    }

    /**
     * Takes the resource href and extracts the file name out of it.
     * @example items/My-File.xml will return My-File
     *
     * @param string $resourceHref
     * @return string
     */
    private function getIdentifierFromResourceHref($resourceHref, $suffix = '.xml')
    {
        return basename($resourceHref, $suffix);
    }

    /**
     * Tries to determine item scoring information based on response
     * processing rules in the given XML string.
     *
     * @param  string $xmlString
     *
     * @return <string, array> - the item scoring type if found as the first arg;
     *                         the list of log messages as the second arg
     */
    private function getItemScoringTypeFromResponseProcessing($xmlString)
    {
        $xmlString = AppContainer::getApplicationContainer()->get('xml_assessment_items_processing')->processXml($xmlString);
        $xmlDocument = new XmlDocument();
        $xmlDocument->loadFromString($xmlString);
        // $xmlDocument->getDomDocument()->documentURI = $file->getPathname();
        // $xmlDocument->xInclude();

        /** @var AssessmentItem $assessmentItem */
        $assessmentItem = $xmlDocument->getDocumentComponent();
        if (!($assessmentItem instanceof AssessmentItem)) {
            throw new MappingException('XML is not a valid <assessmentItem> document');
        }

        // Handle response processing
        list($responseProcessing, $assumedItemScoringType, $messages) = ResponseProcessingHandler::handle($assessmentItem, $xmlString);
        if (empty($messages)) {
            $messages = [];
        }

        return [$assumedItemScoringType, $messages];
    }

    private function getPointValueFromResource(\DOMNode $resource)
    {
        $pointValue = null;

        $xpath = $this->getXPathForQtiDocument($resource->ownerDocument);
        $pointValueEntries = ($xpath->query('./qti:metadata/lom:lom/lom:classification/lom:taxonPath/lom:source/lom:string[text() = \'cf$Point Value\']/../../lom:taxon/lom:entry', $resource));
        if ($pointValueEntries->length > 0) {
            $pointValue = (int)$pointValueEntries->item(0)->nodeValue;
        }

        return $pointValue;
    }

    private function getXPathForQtiDocument(\DOMDocument $document)
    {
        $xpath = new \DOMXPath($document);
        $xpath->registerNamespace('lom', 'http://ltsc.ieee.org/xsd/LOM');
        $xpath->registerNamespace('qti', 'http://www.imsglobal.org/xsd/imscp_v1p1');

        return $xpath;
    }

    /**
     * Returns a finder that is based on the finder provided, with any
     * specified filtering rules applied.
     *
     * @param  Finder $finder
     * @param  array  $filtering
     *
     * @return Finder
     */
    private function applyFilteringToFinder(Finder $finder, $filtering = null)
    {
        if (!isset($filtering)) {
            $filtering = $this->filtering;
        }

        // If filtering set, then only process those. This is useful for debugging :)
        if (!empty($filtering)) {
            $finder = $finder->filter(function (SplFileInfo $file) use ($filtering) {
                return $this->containsPath($file, $filtering);
            });
        }

        return $finder;
    }

    /**
     * Flush and write the given job manifest.
     *
     * @param array $manifest
     */
    private function flushJobManifest(array $manifest)
    {
        if ($this->dryRun) {
            return;
        }
        $manifest['info']['question_types'] = array_values(array_unique($manifest['info']['question_types']));
        $manifest['imported_rubrics'] = array_values(array_unique($manifest['imported_rubrics']));
        $manifest['imported_items'] = array_values(array_unique($manifest['imported_items']));
        $manifest['ignored_items'] = array_values(array_unique($manifest['ignored_items']));

        $manifest['info']['rubric_count'] = count($manifest['imported_rubrics']);
        $manifest['info']['item_count'] = count($manifest['imported_items']);
        $manifest['info']['item_scoring_types_counts']['none'] = $manifest['info']['item_count'] - array_sum($manifest['info']['item_scoring_types_counts']);

        if ($this->shouldAppendLogs) {
            $manifestFileBasename = static::CONVERT_LOG_FILENAME . '_' . date('m-d-y-His');
        } else {
            $manifestFileBasename = static::CONVERT_LOG_FILENAME;
        }
        $this->output->writeln('<info>' . static::INFO_OUTPUT_PREFIX . 'Writing manifest: ' . $this->outputPath . '/' . $this->logPath . '/' . $manifestFileBasename . ".json</info>\n");
        $this->writeJsonToFile($manifest, $this->outputPath . '/' . $this->logPath . '/' . $manifestFileBasename . '.json');
    }

    /**
     * Returns the base template for job manifests consumed by this job.
     *
     * @return array
     */
    private function getJobManifestTemplate()
    {
        return [
            'info' => [
                'question_types' => [],
                'item_scoring_types_counts' => [],
            ],
            'imported_rubrics' => [],
            'imported_items' => [],
            'ignored_items' => [],
        ];
    }

    /**
     * Writes a given results file to the specified output path.
     *
     * @param array  $results
     * @param string $outputFilePath
     */
    private function persistResultsFile(array $results, $outputFilePath)
    {
        if ($this->dryRun) {
            return;
        }
        $this->output->writeln('<info>' . static::INFO_OUTPUT_PREFIX . "Writing conversion results: " . $outputFilePath . '.json' . "</info>");
        $innerPath = explode('/', $outputFilePath);
        array_pop($innerPath);
        file_put_contents($outputFilePath . '.json', json_encode($results));
    }

    /**
     * Updates a given job manifest in place with the contents of a specified
     * job partial result object.
     *
     * @param array $manifest - the job manifest to update
     * @param array $results  - the partial job result object to read
     */
    private function updateJobManifest(array &$manifest, array $results)
    {
        foreach ($results['qtiitems'] as &$itemResult) {
            // Log ignored items
            if (!isset($itemResult['item'])) {
                $manifest['ignored_items'][] = $itemResult['exception'];
                continue;
            }
            // Log processed items
            $itemReference = $itemResult['item']['reference'];
            $manifest['imported_items'][] = $itemReference;

            if (!empty($itemResult['rubric'])) {
                $rubricReference = $itemResult['rubric']['reference'];
                $manifest['imported_rubrics'][] = $rubricReference;
            }

            // Log item scoring type
            // if (isset($itemResult['item']['metadata']['scoring_type'])) {
            //     ++$manifest['info']['item_scoring_types_counts'][$itemResult['item']['metadata']['scoring_type']];
            // }
            if (isset($itemResult['item']['metadata']['scoring_type'])) {
                if (!isset($manifest['info']['item_scoring_types_counts'][$itemResult['item']['metadata']['scoring_type']])) {
                    $manifest['info']['item_scoring_types_counts'][$itemResult['item']['metadata']['scoring_type']] = 0;
                }
                ++$manifest['info']['item_scoring_types_counts'][$itemResult['item']['metadata']['scoring_type']];
            }
            foreach ($itemResult['questions'] as &$question) {
                // Log question types
                $manifest['info']['question_types'][] = $question['type'];
            }
            // Store assumptions
            if (!empty($itemResult['assumptions'])) {
                $manifest['warnings'][$itemReference] = array_unique($itemResult['assumptions']);
            }
        }
    }

    private function tearDown()
    {
    }

    private function validate()
    {
        $errors = [];
        $manifestFolders = $this->parseInputFolders();

        if (empty($manifestFolders)) {
            array_push($errors, 'No manifest(s) found in ' . $this->inputPath);
        }

        return $errors;
    }
}<|MERGE_RESOLUTION|>--- conflicted
+++ resolved
@@ -186,20 +186,13 @@
                 if (isset($itemPointValue)) {
                     $metadata['point_value'] = $itemPointValue;
                 }
-<<<<<<< HEAD
-                
-                $this->output->writeln("<comment>Converting assessment item {$itemReference}: $relativeDir/$resourceHref</comment>");
-                $convertedContent = $this->convertAssessmentItemInFile($assessmentItemContents, $itemReference, $metadata, $currentDir, $resourceHref, $itemTagsArray);
-                
-=======
 
                 if (isset($itemReference)) {
                     $this->output->writeln("<comment>Converting assessment item {$itemReference}: $relativeDir/$resourceHref</comment>");
                 } else {
                     $this->output->writeln("<comment>Converting assessment item {$itemCount}: $relativeDir/$resourceHref</comment>");
                 }
-                $convertedContent = $this->convertAssessmentItemInFile($assessmentItemContents, $itemReference, $metadata, $currentDir, $resourceHref);
->>>>>>> 3c4fa706
+                $convertedContent = $this->convertAssessmentItemInFile($assessmentItemContents, $itemReference, $metadata, $currentDir, $resourceHref, $itemTagsArray);
                 if (!empty($convertedContent)) {
                     $results['qtiitems'][basename($relativeDir).'/'.$resourceHref] = $convertedContent;
                 }
