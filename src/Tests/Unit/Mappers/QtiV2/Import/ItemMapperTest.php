--- conflicted
+++ resolved
@@ -33,15 +33,6 @@
 
     public function testParseWithoutInteraction()
     {
-<<<<<<< HEAD
-        $this->mockXmlDocument->method('getDocumentComponent')
-            ->willReturn($this->buildAssessmentItemWithoutInteraction());
-        $item = $this->itemMapper->parse('');
-        $this->assertCount(1, $this->itemMapper->getExceptions());
-        $this->assertEmpty($item[0]);
-        $this->assertEmpty($item[1]);
-        $this->assertCount(1, $item[2]);
-=======
         $this->setExpectedException('Learnosity\Exceptions\MappingException');
         $assessmentItem = $this->buildAssessmentItemWithoutInteraction();
         $this->itemMapper->parseWithAssessmentItemComponent($assessmentItem);
@@ -55,7 +46,6 @@
         $mockItemBuilder->expects($this->once())->method('getItem')->willReturn($item);
         $mockItemBuilder->expects($this->once())->method('getQuestions')->willReturn($questions);
         return $mockItemBuilder;
->>>>>>> 964a504c
     }
 
     public function testParseWithSameInteractionType()
