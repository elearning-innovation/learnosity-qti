<?php

namespace Learnosity\Mappers\QtiV2\Import;

use Exception;
use Learnosity\Entities\BaseQuestionType;
use Learnosity\Entities\Question;
use Learnosity\Exceptions\MappingException;
use qtism\data\AssessmentItem;
use qtism\data\content\BlockCollection;
use qtism\data\content\ItemBody;
use qtism\data\content\Math;
use qtism\data\content\RubricBlock;
use qtism\data\processing\ResponseProcessing;
use qtism\data\QtiComponent;
use qtism\data\storage\xml\XmlCompactDocument;

class ItemMapper
{
    private $exceptions = [];
    private $supportedInteractions = [
        'inlineChoiceInteraction',
        'choiceInteraction',
        'extendedTextInteraction',
        'textEntryInteraction',
        'matchInteraction'
    ];
    private $itemBuilderFactory;
    private $hasMathML = false;

    public function __construct(ItemBuilderFactory $itemBuilderFactory)
    {
        $this->itemBuilderFactory = $itemBuilderFactory;
    }

    public function getExceptions()
    {
        return $this->exceptions;
    }

    public function parse($xmlString)
    {
        $xmlDocument = new XmlCompactDocument();
        $xmlDocument->loadFromString($xmlString);

        /** @var AssessmentItem $assessmentItem */
        $assessmentItem = $xmlDocument->getDocumentComponent();
        if (!($assessmentItem instanceof AssessmentItem)) {
            throw new MappingException('XML is not a valid <assessmentItem> document', MappingException::CRITICAL);
        }
        return $this->parseWithAssessmentItemComponent($assessmentItem);
    }

    public function parseWithAssessmentItemComponent(AssessmentItem $assessmentItem)
    {
        $assessmentItem = $this->validateAssessmentItem($assessmentItem);
        $responseProcessingTemplate = $this->getResponseProcessingTemplate($assessmentItem->getResponseProcessing());

        /** @var ItemBody $itemBody */
        $itemBody = $assessmentItem->getItemBody();
        $itemBody = $this->filterItemBody($itemBody);

        // Mapping interactions
        $interactionComponents = $itemBody->getComponentsByClassName($this->supportedInteractions, true);
        if (!$interactionComponents || count($interactionComponents) === 0) {
<<<<<<< HEAD
            $this->exceptions[] =
                new MappingException('No supported interactions could be found', MappingException::CRITICAL);
            return [[], [], $this->getExceptionMessages()];
=======
            throw new MappingException('No supported interactions could be found', MappingException::CRITICAL);
>>>>>>> 964a504c
        }
        $responseDeclarations = $assessmentItem->getComponentsByClassName('responseDeclaration', true);

        $itemBuilder = $this->itemBuilderFactory->getItemBuilder($interactionComponents);
        $itemBuilder->map(
            $assessmentItem->getIdentifier(),
            $itemBody,
            $interactionComponents,
            $responseDeclarations,
            $responseProcessingTemplate
        );
        $item = $itemBuilder->getItem();
        $this->exceptions = array_merge($this->exceptions, $itemBuilder->getExceptions());
        if ($assessmentItem->getTitle()) {
            $item->set_description($assessmentItem->getTitle());
        }

        // Add `is_math` to questions if needed
        $questions = $itemBuilder->getQuestions();
        if ($this->hasMathML) {
            /** @var Question $question */
            foreach ($questions as &$question) {
                /** @var BaseQuestionType $questionType */
                $questionType = $question->get_data();
                if (method_exists($questionType, 'set_is_math')) {
                    $questionType->set_is_math(true);
                }
            }
        }
        return [$item, $questions, $this->getExceptionMessages()];
    }

    private function filterItemBody(ItemBody $itemBody)
    {
        // TODO: Tidy up, yea remove those mathML stuffs
        foreach ($itemBody->getIterator() as $component) {
            if ($component instanceof Math) {
                $element = $component->getXml()->documentElement;
                $element->removeAttributeNS($element->namespaceURI, $element->prefix);
                $component->setXmlString($element->ownerDocument->saveHTML());
                $component->setTargetNamespace('');
                $this->hasMathML = true;
            }
        }

        // TODO: Yea, we ignore rubric but what happen if the rubric is deep inside nested
        $newCollection = new BlockCollection();
        $itemBodyNew = new ItemBody();

        $hasRubric = false;
        /** @var QtiComponent $component */
        foreach ($itemBody->getContent() as $key => $component) {
            if (!($component instanceof RubricBlock)) {
                $newCollection->attach($component);
            } else {
                $hasRubric = true;
            }
        }
        if ($hasRubric) {
            $this->exceptions[] = new MappingException('Does not support <rubricBlock>. Ignoring <rubricBlock>');
        }
        $itemBodyNew->setContent($newCollection);
        return $itemBodyNew;
    }

    private function getExceptionMessages()
    {
        $result = [];
        /** @var Exception $exception */
        foreach ($this->exceptions as $exception) {
            $result[] = $exception->getMessage();
        }
        return $result;
    }

    private function validateAssessmentItem(AssessmentItem $assessmentItem)
    {
        if ($assessmentItem->getOutcomeDeclarations()->count()) {
            $this->exceptions[] = new MappingException('Ignoring <outcomeDeclaration> on <assessmentItem>. Generally we mapped <defaultValue> to 0');
        }
        if ($assessmentItem->getTemplateDeclarations()->count()) {
            throw new MappingException('Does not support <templateDeclaration> on <assessmentItem>. Ignoring <templateDeclaration>', MappingException::CRITICAL);
        }
        if (!empty($assessmentItem->getTemplateProcessing())) {
            throw new MappingException('Does not support <templateProcessing> on <assessmentItem>. Ignoring <templateProcessing>', MappingException::CRITICAL);
        }
        if ($assessmentItem->getModalFeedbacks()->count()) {
            $this->exceptions[] = new MappingException('Ignoring <modalFeedback> on <assessmentItem>');
        }
        if ($assessmentItem->getStylesheets()->count()) {
            $this->exceptions[] = new MappingException('Ignoring <stylesheet> on <assessmentItem>');
        }
        return $assessmentItem;
    }

    private function getResponseProcessingTemplate(ResponseProcessing $responseProcessing = null)
    {
        if (!empty($responseProcessing)) {
            if ($responseProcessing->getResponseRules()->count()) {
                $this->exceptions[] = new MappingException('Does not support custom response processing on <responseProcessing>. Ignoring <responseProcessing>');
            }
            if (!empty($responseProcessing->getTemplateLocation())) {
                $this->exceptions[] = new MappingException('Does not support \'templateLocation\' on <responseProcessing>. Ignoring <responseProcessing>');
            }
            if (!empty($responseProcessing->getTemplate())) {
                $responseProcessingTemplate = ResponseProcessingTemplate::getFromTemplateUrl($responseProcessing->getTemplate());
                if (empty($responseProcessingTemplate)) {
                    $this->exceptions[] = new MappingException('Does not support custom response processing templates. Ignoring <responseProcessing>');
                }
                return $responseProcessingTemplate;
            }
        }
        return null;
    }
}<|MERGE_RESOLUTION|>--- conflicted
+++ resolved
@@ -63,13 +63,9 @@
         // Mapping interactions
         $interactionComponents = $itemBody->getComponentsByClassName($this->supportedInteractions, true);
         if (!$interactionComponents || count($interactionComponents) === 0) {
-<<<<<<< HEAD
             $this->exceptions[] =
                 new MappingException('No supported interactions could be found', MappingException::CRITICAL);
             return [[], [], $this->getExceptionMessages()];
-=======
-            throw new MappingException('No supported interactions could be found', MappingException::CRITICAL);
->>>>>>> 964a504c
         }
         $responseDeclarations = $assessmentItem->getComponentsByClassName('responseDeclaration', true);
 
