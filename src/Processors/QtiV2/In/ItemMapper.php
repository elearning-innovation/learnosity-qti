<?php

namespace LearnosityQti\Processors\QtiV2\In;

use \LearnosityQti\AppContainer;
use \LearnosityQti\Exceptions\MappingException;
use \LearnosityQti\Processors\QtiV2\In\Processings\AbstractXmlProcessing;
use \LearnosityQti\Processors\QtiV2\In\Processings\ProcessingInterface;
use \LearnosityQti\Processors\QtiV2\In\ResponseProcessingTemplate;
use \LearnosityQti\Services\LogService;
use \qtism\data\AssessmentItem;
use \qtism\data\content\ItemBody;
use \qtism\data\processing\ResponseProcessing;
use \qtism\data\storage\xml\XmlDocument;
use qtism\data\content\RubricBlock;
use qtism\data\content\BlockCollection;
use qtism\data\QtiComponentCollection;

class ItemMapper
{
    private $itemBuilderFactory;

    public function __construct(ItemBuilderFactory $itemBuilderFactory)
    {
        $this->itemBuilderFactory = $itemBuilderFactory;
    }

    /**
     * Parse an XML string representing a QTI-formatted assessment item
     * into Learnosity item and question data.
     *
     * This method attempts to deserialize the XML, and then calls
     * ItemMapper::parseWithAssessmentItemComponent() to perform the
     * actual parsing operation.
     *
     * The result of a successful parse operation is Learnosity item and
     * questions data that corresponds to the QTI-formatted input.
     *
     * @param  string  $xmlString - XML input to parse
     * @param  boolean $validateXml - whether to validate the XML
     *                              before attempting to deserialize it
     *
     * @return mixed[] - a tuple containing a Learnosity item as the
     *                   first element, associated questions as the second, and
     *                   log messages resulting from the operation as the last element
     */
    public function parse($xmlString, $validateXml = true, $sourceDirectoryPath = null, $metadata = [], $customItemReference = null)
    {
        // TODO: Remove this, and move it higher up
        LogService::flush();

        $xmlString = $this->processXml($xmlString, $this->getXmlProcessings());

        // Load the contents of the XML into a QTI-validated document
        /** @var XmlDocument $xmlDocument */
        $xmlDocument = $this->deserializeXml($xmlString, $validateXml);

        /** @var AssessmentItem $assessmentItem */
        $assessmentItem = $this->getAssessmentItemFromXmlDocument($xmlDocument);

        // Convert the QTI assessment item into Learnosity output
<<<<<<< HEAD
        
        return $this->parseWithAssessmentItemComponent($assessmentItem, $sourceDirectoryPath, $metadata);
=======
        return $this->parseWithAssessmentItemComponent($assessmentItem, $sourceDirectoryPath, $metadata, $customItemReference);
>>>>>>> 3c4fa706
    }

    /**
     * Parse a QTI assessment item into Learnosity item and question data.
     *
     * @param  \qtism\data\AssessmentItem $assessmentItem - item component to parse
     *
     * @return mixed[] - a tuple containing a Learnosity item as the
     *                   first element, associated questions as the second, and
     *                   log messages resulting from the operation as the last element
     */
    public function parseWithAssessmentItemComponent(AssessmentItem $assessmentItem, $sourceDirectoryPath = null, $metadata = [], $customItemReference = null)
    {
        // TODO: Move this logging service upper to converter class level
        // Make sure we clean up the log
        // LogService::flush();

        $processings = $this->getConversionProcessings();

        $assessmentItem = $this->processQtiAssessmentItem($assessmentItem, $processings);

        $assessmentItem = $this->validateQtiAssessmentItem($assessmentItem);

        // Conversion from QTI item to Learnosity item and questions
        // TODO: Handle additional (related) items being passed back
        list($item, $questions, $features, $rubric) = $this->buildLearnosityItemFromQtiAssessmentItem(
            $assessmentItem,
            $sourceDirectoryPath,
            $metadata,
            $customItemReference
        );

        // TODO: Check whether this needs to handle mapping questions to relevant items
        list($item, $questions) = $this->processLearnosityItem($item, $questions, $processings);

        // Flush out all the error messages stored in this static class, also ensure they are unique
        $messages = array_values(array_unique(LogService::flush()));

        // TODO: Support additional (related) items being passed back
        return [
            'item'      => $item,
            'rubric'    => $rubric,
            'questions' => $questions,
            'features'  => $features,
            'messages'  => $messages,
        ];
    }

    /**
     * Takes a QTI assessment item and generates corresponding
     * Learnosity item and question data.
     *
     * @param  \qtism\data\AssessmentItem $assessmentItem
     *
     * @return mixed[] - a tuple containing a Learnosity item as the
     *                   first element, and associated questions as the second
     *
     * @throws \LearnosityQti\Exceptions\MappingException
     */
    protected function buildLearnosityItemFromQtiAssessmentItem(AssessmentItem $assessmentItem, $sourceDirectoryPath = null, $metadata = [], $itemReference = null)
    {
        $responseProcessingTemplate = $this->getResponseProcessingTemplate($assessmentItem->getResponseProcessing());

        if (is_null($itemReference)) {
            $itemReference = $assessmentItem->getIdentifier();
        }

        /** @var ItemBody $itemBody */
        $itemBody = $assessmentItem->getItemBody();

        list($itemBody, $rubricBlocks) = $this->processQtiItemBodyRubricBlocks($itemBody);

        // Mapping interactions
        $interactionComponents = $itemBody->getComponentsByClassName(Constants::$supportedInteractions, true);
        if (!$interactionComponents || count($interactionComponents) === 0) {
            $checkInteractionComponents = $itemBody->getComponentsByClassName(Constants::$unsupportedInteractions, true);
            if (!empty($checkInteractionComponents)) {
                foreach ($checkInteractionComponents as $c) {
                    throw new MappingException('Unsupported interaction ' . $c->getQtiClassName());
                }
            } else {
                throw new MappingException('No interaction mapper found');
            }
        }
        $responseDeclarations = $assessmentItem->getComponentsByClassName('responseDeclaration', true);
        $itemBuilder = $this->itemBuilderFactory->getItemBuilder($assessmentItem);
        $itemBuilder->setSourceDirectoryPath($sourceDirectoryPath);
        if (isset($metadata['point_value'])) {
            $itemBuilder->setItemPointValue($metadata['point_value']);
        }
        
        if(isset($metadata['organisation_id'])){
            $itemBuilder->setOrganisationId($metadata['organisation_id']);
        }
        
        $itemBuilder->map(
            $itemReference,
            $itemBody,
            $interactionComponents,
            $responseDeclarations,
            $responseProcessingTemplate,
            $rubricBlocks
        );

        $item = $itemBuilder->getItem();
        if ($assessmentItem->getTitle()) {
            $item->set_description($assessmentItem->getTitle());
        }
        // Handle additional (related) items being passed back
        $rubric = $itemBuilder->getRubricItem();

        $questions = $itemBuilder->getQuestions();
        
        $features = $itemBuilder->getFeatures();

        // Support additional (related) items being passed back
        return [$item, $questions, $features, $rubric];
    }

    /**
     * Deserialize an XML string into a QTI-validated document.
     *
     * @param  string $xmlString - the XML content to deserialize
     * @param  boolean $validateXml - whether to validate the XML
     *                              before attempting to deserialize it
     *
     * @return \qtism\data\storage\xml\XmlDocument
     */
    protected function deserializeXml($xmlString, $validateXml)
    {
        $xmlDocument = new XmlDocument();
        if (!$validateXml) {
            LogService::log('QTI pre-validation is turned off, some invalid attributes might be stripped from XML content upon conversion');
        }
        $xmlDocument->loadFromString($xmlString, $validateXml);

        return $xmlDocument;
    }

    /**
     * Returns a list of objects that are used for processing the XML.
     *
     * @return AbstractXmlProcessing[]
     */
    protected function getXmlProcessings()
    {
        return [
            AppContainer::getApplicationContainer()->get('xml_assessment_items_processing'),
        ];
    }

    /**
     * Returns a list of objects that are used for performing
     * pre- and post-processing on converted assessment items.
     *
     * @return ProcessingInterface[]
     */
    protected function getConversionProcessings()
    {
        return [
            // AppContainer::getApplicationContainer()->get('rubrics_processing'),
            AppContainer::getApplicationContainer()->get('maths_processing'),
            AppContainer::getApplicationContainer()->get('assets_processing'),
            AppContainer::getApplicationContainer()->get('identifiers_processing'),
        ];
    }

    /**
     * Process a Learnosity item following a successful QTI-to-learnosity conversion.
     *
     * @param  mixed $item - item to process
     * @param  mixed $questions - questions to process
     * @param  ProcessingInterface[] $processings - list of processing tasks
     *
     * @return mixed[] - a tuple containing a Learnosity item as the
     *                   first element, and associated questions as the second
     */
    protected function processLearnosityItem($item, $questions, array $processings)
    {
        /** @var ProcessingInterface $processing */
        foreach ($processings as $processing) {
            list($item, $questions) = $processing->processItemAndQuestions($item, $questions);
        }

        return [$item, $questions];
    }

    /**
     * Process a QTI assessment item prior to conversion.
     *
     * @param  \qtism\data\AssessmentItem $assessmentItem - item component to process
     * @param  ProcessingInterface[] $processings - list of processing tasks
     *
     * @return \qtism\data\AssessmentItem
     */
    protected function processQtiAssessmentItem(AssessmentItem $assessmentItem, array $processings)
    {
        /** @var ProcessingInterface $processing */
        foreach ($processings as $processing) {
            $assessmentItem = $processing->processAssessmentItem($assessmentItem);
        }

        return $assessmentItem;
    }

    protected function processQtiItemBodyRubricBlocks(ItemBody $itemBody)
    {
        // TODO: what happens if the rubric is deep inside nested?
        $rubricBlocks = new QtiComponentCollection();
        $newCollection = new BlockCollection();
        $itemBodyNew = new ItemBody();

        // Iterate over components; extract and process any rubricBlock
        /** @var QtiComponent $component */
        foreach ($itemBody->getContent() as $key => $component) {
            // Separate the <rubricBlock> elements from the item body
            if ($component instanceof RubricBlock) {
                $rubricBlocks->attach($component);
            } else {
                $newCollection->attach($component);
            }
        }
        $itemBodyNew->setContent($newCollection);

        return [$itemBodyNew, $rubricBlocks];
    }

    /**
     * Process an XML string prior to deserialization.
     *
     * @param  string $xmlString - XML content to process
     * @param  AbstractXmlProcessing[] $processings - list of processing tasks
     *
     * @return string
     */
    protected function processXml($xmlString, array $processings)
    {
        /** @var AbstractXmlProcessing $processing */
        foreach ($processings as $processing) {
            $xmlString = $processing->processXml($xmlString);
        }

        return $xmlString;
    }

    /**
     * Validates a QTI assessment item for conversion.
     *
     * @param  \qtism\data\AssessmentItem $assessmentItem - item component to validate
     *
     * @return \qtism\data\AssessmentItem
     *
     * @throws \LearnosityQti\Exceptions\MappingException
     */
    private function validateQtiAssessmentItem(AssessmentItem $assessmentItem)
    {
        if ($assessmentItem->getOutcomeDeclarations()->count()) {
            LogService::log('Ignoring <outcomeDeclaration> on <assessmentItem>. Generally we mapped <defaultValue> to 0');
        }
        // if ($assessmentItem->getTemplateDeclarations()->count()) {
        //     throw new MappingException('Does not support <templateDeclaration> on <assessmentItem>. Ignoring <templateDeclaration>');
        // }
        // if (!empty($assessmentItem->getTemplateProcessing())) {
        //     throw new MappingException('Does not support <templateProcessing> on <assessmentItem>. Ignoring <templateProcessing>');
        // }
        if ($assessmentItem->getModalFeedbacks()->count()) {
            LogService::log('Ignoring <modalFeedback> on <assessmentItem>');
        }
        if ($assessmentItem->getStylesheets()->count()) {
            LogService::log('Ignoring <stylesheet> on <assessmentItem>');
        }
        return $assessmentItem;
    }

    /**
     * Retrieves the assessment item from a given XML document.
     *
     * The assessment item must be the root element of the document.
     *
     * @param  \qtism\data\storage\xml\XmlDocument $xmlDocument
     *
     * @return \qtism\data\AssessmentItem
     *
     * @throws \LearnosityQti\Exceptions\MappingException
     */
    private function getAssessmentItemFromXmlDocument(XmlDocument $xmlDocument)
    {
        $assessmentItem = $xmlDocument->getDocumentComponent();
        if (!($assessmentItem instanceof AssessmentItem)) {
            throw new MappingException('XML is not a valid <assessmentItem> document');
        }

        return $assessmentItem;
    }

    /**
     * Obtains the corresponding Learnosity "response processing template"
     * for a given QTI ResponseProcessing component.
     *
     * @param  \qtism\data\processing\ResponseProcessing $responseProcessing
     *
     * @return \LearnosityQti\Processors\QtiV2\In\ResponseProcessingTemplate
     */
    private function getResponseProcessingTemplate(ResponseProcessing $responseProcessing = null)
    {
        if ($responseProcessing === null) {
            return ResponseProcessingTemplate::none();
        }
        if ($responseProcessing->getResponseRules()->count()) {
            LogService::log('Use builtin responseProcessing');
            return ResponseProcessingTemplate::builtin($responseProcessing);
        }
        if (!empty($responseProcessing->getTemplateLocation())) {
            LogService::log('Does not support \'templateLocation\' on <responseProcessing>. Ignoring <responseProcessing>');
            return ResponseProcessingTemplate::unsupported();
        }
        if (!empty($responseProcessing->getTemplate())) {
            return ResponseProcessingTemplate::getFromTemplateUrl($responseProcessing->getTemplate());
        }
        return ResponseProcessingTemplate::none();
    }
}<|MERGE_RESOLUTION|>--- conflicted
+++ resolved
@@ -59,12 +59,9 @@
         $assessmentItem = $this->getAssessmentItemFromXmlDocument($xmlDocument);
 
         // Convert the QTI assessment item into Learnosity output
-<<<<<<< HEAD
-        
-        return $this->parseWithAssessmentItemComponent($assessmentItem, $sourceDirectoryPath, $metadata);
-=======
+
         return $this->parseWithAssessmentItemComponent($assessmentItem, $sourceDirectoryPath, $metadata, $customItemReference);
->>>>>>> 3c4fa706
+
     }
 
     /**
