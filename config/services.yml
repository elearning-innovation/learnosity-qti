services:
    schemas_service:
        class:     Learnosity\Services\SchemasService
<<<<<<< HEAD
    merged_item_builder:
        class:     Learnosity\Mappers\QtiV2\Import\MergedItemBuilder
        scope:     prototype
    regular_item_builder:
        class:     Learnosity\Mappers\QtiV2\Import\RegularItemBuilder
=======
    item_builder_factory:
        class:     Learnosity\Mappers\QtiV2\Import\ItemBuilderFactory
>>>>>>> 964a504c
    learnosity_documentation_generator:
        class:     Learnosity\QtiImportDocumentationGenerator
        arguments: ["@schemas_service"]
    learnosity_entity_generator:
        class:     Learnosity\EntityGenerator
        arguments: ["@schemas_service"]
    qtiv2_item_mapper:
        class:      Learnosity\Mappers\QtiV2\Import\ItemMapper
        arguments: ["@item_builder_factory"]
        scope: prototype
    qtiv2_test_mapper:
        class:      Learnosity\Mappers\QtiV2\Import\TestMapper
        scope: prototype
    learnosity_item_writer:
        class:      Learnosity\Mappers\Learnosity\Export\ItemWriter
        scope: prototype
    imscp_manifest_mapper:
        class:      Learnosity\Mappers\IMSCP\Import\ManifestMapper
        scope: prototype
<|MERGE_RESOLUTION|>--- conflicted
+++ resolved
@@ -1,16 +1,8 @@
 services:
     schemas_service:
         class:     Learnosity\Services\SchemasService
-<<<<<<< HEAD
-    merged_item_builder:
-        class:     Learnosity\Mappers\QtiV2\Import\MergedItemBuilder
-        scope:     prototype
-    regular_item_builder:
-        class:     Learnosity\Mappers\QtiV2\Import\RegularItemBuilder
-=======
     item_builder_factory:
         class:     Learnosity\Mappers\QtiV2\Import\ItemBuilderFactory
->>>>>>> 964a504c
     learnosity_documentation_generator:
         class:     Learnosity\QtiImportDocumentationGenerator
         arguments: ["@schemas_service"]
